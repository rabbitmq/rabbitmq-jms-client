/* Copyright (c) 2018 Pivotal Software, Inc. All rights reserved. */
package com.rabbitmq.integration.tests;

import com.rabbitmq.client.AMQP;
import com.rabbitmq.client.GetResponse;
import com.rabbitmq.jms.admin.RMQConnectionFactory;
import com.rabbitmq.jms.admin.RMQDestination;
import com.rabbitmq.jms.client.AmqpPropertiesCustomiser;
import org.junit.jupiter.api.Test;

import javax.jms.Message;
import javax.jms.Queue;
import javax.jms.QueueSender;
import javax.jms.QueueSession;
import javax.jms.Session;
import javax.jms.TextMessage;

<<<<<<< HEAD
import static org.junit.jupiter.api.Assertions.assertEquals;
import static org.junit.jupiter.api.Assertions.assertNotNull;
=======
import static org.junit.Assert.assertEquals;
import static org.junit.Assert.assertNotNull;
>>>>>>> 4ad12c4c

/**
 * Integration test to test the AMQP properties customiser is applied correctly.
 */
public class AmqpPropertiesCustomiserIT extends AbstractAmqpITQueue {

    public static final String MESSAGE = "hello";
    public static final String TEXT_PLAIN = "text/plain";
    private static final String QUEUE_NAME = "test.queue." + AmqpPropertiesCustomiserIT.class.getCanonicalName();

    @Override
    protected void customise(RMQConnectionFactory connectionFactory) {
        connectionFactory.setAmqpPropertiesCustomiser(new AmqpPropertiesCustomiser() {

            @Override
            public AMQP.BasicProperties.Builder customise(AMQP.BasicProperties.Builder builder, Message jmsMessage) {
                builder.contentType(TEXT_PLAIN);
                return builder;
            }
        });
    }

    @Test
    public void customiserIsApplied() throws Exception {

        channel.queueDeclare(QUEUE_NAME,
            false, // durable
            true,  // exclusive
            true,  // autoDelete
            null   // options
        );

        queueConn.start();
        QueueSession queueSession = queueConn.createQueueSession(false, Session.DUPS_OK_ACKNOWLEDGE);
        Queue queue = new RMQDestination(QUEUE_NAME, "", QUEUE_NAME, null);  // write-only AMQP-mapped queue

        QueueSender queueSender = queueSession.createSender(queue);

        TextMessage message = queueSession.createTextMessage(MESSAGE);

        queueSender.send(message);
        queueConn.close();

        GetResponse response = channel.basicGet(QUEUE_NAME, false);
        assertNotNull(response, "basicGet failed to retrieve a response");

        byte[] body = response.getBody();
        assertNotNull(body, "body of response is null");

        assertEquals(new String(body), MESSAGE, "body of response is not correct");
        assertEquals(response.getProps().getContentType(), TEXT_PLAIN, "body of response is not correct");
    }
}<|MERGE_RESOLUTION|>--- conflicted
+++ resolved
@@ -15,13 +15,8 @@
 import javax.jms.Session;
 import javax.jms.TextMessage;
 
-<<<<<<< HEAD
 import static org.junit.jupiter.api.Assertions.assertEquals;
 import static org.junit.jupiter.api.Assertions.assertNotNull;
-=======
-import static org.junit.Assert.assertEquals;
-import static org.junit.Assert.assertNotNull;
->>>>>>> 4ad12c4c
 
 /**
  * Integration test to test the AMQP properties customiser is applied correctly.
@@ -72,6 +67,7 @@
         assertNotNull(body, "body of response is null");
 
         assertEquals(new String(body), MESSAGE, "body of response is not correct");
+
         assertEquals(response.getProps().getContentType(), TEXT_PLAIN, "body of response is not correct");
     }
 }