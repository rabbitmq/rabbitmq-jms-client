/* Copyright (c) 2014 Pivotal Software, Inc. All rights reserved. */
package com.rabbitmq.jms.client;

import java.util.Enumeration;
import java.util.NoSuchElementException;
import java.util.concurrent.ConcurrentLinkedQueue;

import javax.jms.JMSException;

import com.rabbitmq.client.AMQP.Queue;
import com.rabbitmq.client.Channel;
import com.rabbitmq.jms.admin.RMQDestination;
import com.rabbitmq.jms.parse.sql.SqlEvaluator;

class BrowsingMessageEnumeration implements Enumeration<RMQMessage> {

    private static final int BROWSING_CONSUMER_TIMEOUT = 10000; // ms
    private final java.util.Queue<RMQMessage> msgQueue;

    private final Channel channel;
    private final SqlEvaluator evaluator;
    private final RMQSession session;
    private final RMQDestination dest;
    private final String queueName;

    private boolean populated;

    public BrowsingMessageEnumeration(RMQSession session, RMQDestination dest, Channel channel, SqlEvaluator evaluator) throws JMSException {
        this.msgQueue = new ConcurrentLinkedQueue<RMQMessage>();
        this.channel = channel;
        this.session = session;
        this.dest = dest;
        this.queueName = dest.getQueueName();
        this.evaluator = evaluator;
        this.populated = false;
    }

    private void populate() {
        populateQueue(this.msgQueue, this.channel, this.session, this.dest, this.queueName, this.evaluator);
        this.populated = true;
        this.session.closeBrowsingChannel(this.channel); // this should requeue all the messages browsed
    }

    private static void populateQueue(final java.util.Queue<RMQMessage> msgQueue, Channel channel, RMQSession session, RMQDestination dest, String queueName, SqlEvaluator evaluator) {
        try {
            Queue.DeclareOk qdec = channel.queueDeclarePassive(queueName);
            if (qdec.getMessageCount() > 0) {
                int messagesExpected = qdec.getMessageCount();
                BrowsingConsumer bc = new BrowsingConsumer(channel, session, dest, messagesExpected, msgQueue, evaluator);
                String consumerTag = channel.basicConsume(queueName, bc);
                if (bc.finishesInTime(BROWSING_CONSUMER_TIMEOUT))
                    return;
                else
                    channel.basicCancel(consumerTag);
            }
<<<<<<< HEAD
        } catch(IOException ioe) {
            throw new RMQJMSException(String.format("Failed to browse queue named [%s]", queueName), ioe);
=======
        } catch(Exception e) {
            System.out.println(String.format(">> ERROR >> Failed to browse queue named [%s], exception [%s]", queueName, e));
//            e.printStackTrace();
//            Just return an empty enumeration: it is not an error to try to browse a non-existent queue
>>>>>>> 32d00f52
        }
    }

    @Override public boolean hasMoreElements() {
        if (!this.populated) this.populate();
        return !this.msgQueue.isEmpty();
        }

    @Override public RMQMessage nextElement() {
        if (!this.populated) this.populate();
        RMQMessage resp = this.msgQueue.poll();
        if (null==resp) throw new NoSuchElementException();
        return resp;
    }

    void clearQueue() {
        this.msgQueue.clear();
    }
}<|MERGE_RESOLUTION|>--- conflicted
+++ resolved
@@ -53,15 +53,10 @@
                 else
                     channel.basicCancel(consumerTag);
             }
-<<<<<<< HEAD
-        } catch(IOException ioe) {
-            throw new RMQJMSException(String.format("Failed to browse queue named [%s]", queueName), ioe);
-=======
         } catch(Exception e) {
-            System.out.println(String.format(">> ERROR >> Failed to browse queue named [%s], exception [%s]", queueName, e));
+//            System.out.println(String.format(">> ERROR >> Failed to browse queue named [%s], exception [%s]", queueName, e));
 //            e.printStackTrace();
 //            Just return an empty enumeration: it is not an error to try to browse a non-existent queue
->>>>>>> 32d00f52
         }
     }
 
