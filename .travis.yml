dist: trusty
sudo: required

language: java
jdk:
  - oraclejdk8

notifications:
  email:
    - acogoluegnes@pivotal.io
addons:
  apt:
    sources:
      - sourceline: deb https://packages.erlang-solutions.com/ubuntu trusty contrib
        key_url: https://packages.erlang-solutions.com/ubuntu/erlang_solutions.asc
      - sourceline: deb https://dl.bintray.com/rabbitmq/debian trusty main
        key_url: https://dl.bintray.com/rabbitmq/Keys/rabbitmq-release-signing-key.asc
    packages:
      - esl-erlang=1:20.1
# because of https://github.com/travis-ci/travis-ci/issues/8906
before_install:
  - sudo mv /opt/jdk_switcher/jdk_switcher.sh /tmp
<<<<<<< HEAD
  - sudo apt-get install rabbitmq-server=3.7.1-1
=======
  - sudo apt-get install rabbitmq-server=3.7.3-1
>>>>>>> d292ba4b
  - sudo mv /tmp/jdk_switcher.sh /opt/jdk_switcher/
services:
  - rabbitmq
branches:
  only:
    - master
before_script:
  - ./bin/before_build.sh

script: ./mvnw clean verify -P '!setup-test-node' -Djunit5.exclude.tags='tls,need-rabbitmqctl'
cache:
  directories:
    - $HOME/.m2
install: true<|MERGE_RESOLUTION|>--- conflicted
+++ resolved
@@ -20,11 +20,7 @@
 # because of https://github.com/travis-ci/travis-ci/issues/8906
 before_install:
   - sudo mv /opt/jdk_switcher/jdk_switcher.sh /tmp
-<<<<<<< HEAD
-  - sudo apt-get install rabbitmq-server=3.7.1-1
-=======
   - sudo apt-get install rabbitmq-server=3.7.3-1
->>>>>>> d292ba4b
   - sudo mv /tmp/jdk_switcher.sh /opt/jdk_switcher/
 services:
   - rabbitmq
